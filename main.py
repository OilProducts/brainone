import cProfile

from tqdm import tqdm

import torch
import torch.nn as nn
import snntorch as snn
import snntorch.functional as SF
from torchvision import datasets, transforms
from torch.utils.data import DataLoader

from snntorch import utils, surrogate

import cProfile


data_path = "~/robots/datasets/"
transform = transforms.Compose(
    [
        transforms.Resize((28, 28)),
        transforms.Grayscale(),
        transforms.ToTensor(),
        transforms.Normalize((0,), (1,)),
    ]
)


class CorticalLayer(nn.Module):
    def __init__(self, input_size, output_size, beta=.99, loss_fn=nn.MSELoss()):
        super(CorticalLayer, self).__init__()

        self.layer = nn.Linear(input_size, output_size)
        self.layer_lif = snn.Leaky(spike_grad=snn.surrogate.fast_sigmoid(), beta=beta)
        self.mem = torch.zeros(output_size)

        self.spk = torch.zeros(1, output_size)

        self.loss_fn = loss_fn
        self.optimizer = torch.optim.Adam(self.parameters(), lr=1e-3, betas=(0.9, 0.999))
        num_params = sum(p.numel() for p in self.parameters() if p.requires_grad)
        print(f'initialized parameters: {num_params}')

<<<<<<< HEAD
    def forward(self, input, error):
        print(f'input: {input.shape}')
=======
    def forward(self, input):
>>>>>>> 5591af28
        # Feedforward through the layers
        input = input.detach()
        error = error.detach()
        layer_out = self.layer(input)
        spk, mem = self.layer_lif(layer_out, self.mem)
<<<<<<< HEAD
        self.spk = spk
        self.mem = mem.squeeze()
        #self.mem = mem.detach().squeeze
=======
        return spk
        self.spk = spk.detach()
        self.mem = mem.detach().squeeze()
>>>>>>> 5591af28

        loss_val = self.loss_fn(mem, error)
        self.optimizer.zero_grad()
        loss_val.backward()
        self.optimizer.step()
        return self.spk


def custom_loss(output_mem, target_tensor):
    num_classes = 10  # Number of classes
    num_neurons_per_class = output_mem.shape[1] // num_classes  # Number of neurons per class

    # Aggregate the membrane potentials for each class
    classwise_sum = torch.zeros(num_classes)
    for i in range(num_classes):
        start_idx = i * num_neurons_per_class
        end_idx = start_idx + num_neurons_per_class
        classwise_sum[i] = output_mem[0, start_idx:end_idx].sum()

    # Apply softmax activation
    softmax_output = torch.nn.functional.softmax(classwise_sum, dim=0)

    # Calculate the target class index
    target_class_idx = torch.argmax(target_tensor)

    # Compute cross-entropy loss
    loss = -torch.log(softmax_output[target_class_idx])

    return loss


class InputArea(nn.Module):
    def __init__(self, input_size, layer_size, beta=.99):
        super(InputArea, self).__init__()

        self.granular = CorticalLayer(input_size + layer_size, layer_size)
        self.superficial = CorticalLayer(layer_size * 2, layer_size)
        self.deep = CorticalLayer(layer_size * 2, layer_size)
        self.next_area = None

    def forward(self, input):
        granular_out = self.granular(torch.cat((input, self.deep.spk), 1), self.deep.mem)

        superficial_out = self.superficial(torch.cat((granular_out, self.next_area.superficial.spk), 1),
                                           self.next_area.superficial.mem)
        deep_out = self.deep(torch.cat((superficial_out, self.next_area.deep.spk), 1), self.next_area.deep.mem)
        return superficial_out

    def attach_above(self, area_above):
        self.next_area = area_above


class MiddleArea(nn.Module):
    def __init__(self, layer_size, beta=.99):
        super(MiddleArea, self).__init__()

        self.granular = CorticalLayer(layer_size * 2, layer_size)
        self.superficial = CorticalLayer(layer_size * 2, layer_size)
        self.deep = CorticalLayer(layer_size * 2, layer_size)

        self.prev_area = None
        self.next_area = None

    def forward(self, input):
        granular_out = self.granular(torch.cat((input, self.deep.spk), 1), self.deep.mem)
        superficial_out = self.superficial(torch.cat((granular_out, self.next_area.superficial.spk), 1),
                                           self.next_area.superficial.mem)
        deep_out = self.deep(torch.cat((superficial_out, self.next_area.deep.spk), 1), self.next_area.deep.mem)
        return superficial_out

    def attach_above(self, area_above):
        self.next_area = area_above

    def attach_below(self, area_below):
        self.prev_area = area_below


class OutputArea(nn.Module):
    def __init__(self, layer_size, output_size, beta=.99):
        super(OutputArea, self).__init__()

        self.granular = CorticalLayer(layer_size * 2, layer_size)
        self.superficial = CorticalLayer(layer_size, output_size, loss_fn=custom_loss)
        self.deep = CorticalLayer(layer_size, layer_size)

        self.prev_area = None

    def forward(self, input, target):
        granular_out = self.granular(torch.cat((input, self.deep.spk), 1), self.deep.mem)
        superficial_out = self.superficial(granular_out, target)
        deep_out = self.deep(superficial_out, self.superficial.mem)
        return superficial_out

    def attach_below(self, area_below):
        self.prev_area = area_below


class HierarchicalModel(nn.Module):
    def __init__(self, input_size, output_size, layer_size):
        super(HierarchicalModel, self).__init__()

        # Three cortical areas for demonstration
        self.input_area = InputArea(input_size, layer_size)
        self.middle_one = MiddleArea(layer_size)
        self.middle_two = MiddleArea(layer_size)
        self.middle_three = MiddleArea(layer_size)
        self.middle_four = MiddleArea(layer_size)
        self.output_area = OutputArea(layer_size, output_size)

        self.input_area.attach_above(self.middle_one)
        self.middle_one.attach_above(self.middle_two)
        self.middle_two.attach_above(self.middle_three)
        self.middle_three.attach_above(self.middle_four)
        self.middle_four.attach_above(self.output_area)
        self.output_area.attach_below(self.middle_four)
        self.middle_four.attach_below(self.middle_three)
        self.middle_three.attach_below(self.middle_two)
        self.middle_two.attach_below(self.middle_one)
        self.middle_one.attach_below(self.input_area)

    def forward(self, input, target):
        target_tensor = generate_target(target.item(), 100, 10)
        input_layer_output = self.input_area(input)
        middle_one_output = self.middle_one(input_layer_output)
        middle_two_output = self.middle_two(middle_one_output)
        middle_three_output = self.middle_three(middle_two_output)
        middle_four_output = self.middle_four(middle_three_output)
        output_layer_output = self.output_area(middle_four_output, target)
        return output_layer_output


# Defining the function to generate the target tensor based on the digit label, total number of neurons, and number of classes.
def generate_target(digit, total_neurons, num_classes):
    # Calculate the number of neurons per class based on the total number of neurons and number of classes
    num_neurons_per_class = total_neurons // num_classes

    # Initialize the target tensor with zeros
    target = torch.zeros(1, total_neurons)
    # target = torch.zeros(total_neurons)

    # Find the start and end indices for the neurons corresponding to the given digit
    start_idx = digit * num_neurons_per_class
    end_idx = start_idx + num_neurons_per_class

    # Set the corresponding neurons to 1 (or any other activation level you prefer)
    target[0, start_idx:end_idx] = 1.0

    return target


def predict_class_over_time(output_tensor, time_steps=8):
    # Reshape the tensor to [steps, 1, 10, 10]
    reshaped_tensor = output_tensor.view(time_steps, 1, 10, -1)

    # Sum along the last dimension to get total activity for each class at each time step
    class_activity = torch.sum(reshaped_tensor, dim=3)

    # Sum along the time dimension
    total_class_activity = torch.sum(class_activity, dim=0)

    # Find the index of the maximum value to get the predicted class
    _, predicted_class = torch.max(total_class_activity, dim=1)

    return predicted_class.item()


def predict_class(output_tensor):
    # Reshape the tensor to [1, 10, 10]
    reshaped_tensor = output_tensor.view(1, 10, -1)

    # Sum along the third dimension to get total activity for each class
    class_activity = torch.sum(reshaped_tensor, dim=2)

    # Find the index of the maximum value to get the predicted class
    _, predicted_class = torch.max(class_activity, dim=1)

    return predicted_class.item()


def main():
    mnist_training_data = datasets.MNIST(
        data_path, train=True, download=True, transform=transform
    )
    mnist_test_data = datasets.MNIST(
        data_path, train=False, download=True, transform=transform)

    mnist_training_data = utils.data_subset(mnist_training_data, 1000)
    mnist_test_data = utils.data_subset(mnist_test_data, 1000)

    # Initialize dataloaders
    train_loader = DataLoader(
        mnist_training_data,
        batch_size=1,
        shuffle=True,
        drop_last=True,
        num_workers=0,
        pin_memory=True,
        # prefetch_factor=8,
    )
    print("Train loader batches:", len(train_loader))
    test_loader = DataLoader(
        mnist_test_data, batch_size=1, shuffle=True, drop_last=True, num_workers=8
    )
    print("Test loader batches:", len(test_loader))

    cortical_stack = HierarchicalModel(28 * 28, 100, 100)

    for epoch in range(1):
        progress_bar = tqdm(iter(train_loader), total=len(train_loader))

        samples_seen = 0
        num_correct = 0

        for data, targets in progress_bar:
            data = data.flatten()

            target_tensor = generate_target(targets.item(), 100,
                                            10)  # TODO: make this return spikes with a time dimension in spot 0
            # print(f'target_tensor: {target_tensor}')
            # data = data.view(-1, 28 * 28)

            # print(data.shape)
            output = []
            steps = 8
            for i in range(steps):
                spikes = snn.spikegen.rate(data, 1)
                activations = cortical_stack(spikes.detach(), targets)
                output.append(activations)
            output = torch.stack(output)
            if predict_class_over_time(output, steps) == targets.item():
                num_correct += 1
            samples_seen += 1

            progress_bar.set_description(f'Accuracy: {num_correct}/{samples_seen}  {num_correct / samples_seen}')

<<<<<<< HEAD

# cProfile.run("main()")

with torch.autograd.profiler.profile() as prof:
    main()

print(prof.key_averages().table(sort_by="cpu_time_total", row_limit=100))
=======
# main()
>>>>>>> 5591af28
<|MERGE_RESOLUTION|>--- conflicted
+++ resolved
@@ -1,5 +1,3 @@
-import cProfile
-
 from tqdm import tqdm
 
 import torch
@@ -40,33 +38,19 @@
         num_params = sum(p.numel() for p in self.parameters() if p.requires_grad)
         print(f'initialized parameters: {num_params}')
 
-<<<<<<< HEAD
-    def forward(self, input, error):
-        print(f'input: {input.shape}')
-=======
     def forward(self, input):
->>>>>>> 5591af28
         # Feedforward through the layers
-        input = input.detach()
-        error = error.detach()
         layer_out = self.layer(input)
         spk, mem = self.layer_lif(layer_out, self.mem)
-<<<<<<< HEAD
-        self.spk = spk
-        self.mem = mem.squeeze()
-        #self.mem = mem.detach().squeeze
-=======
         return spk
         self.spk = spk.detach()
         self.mem = mem.detach().squeeze()
->>>>>>> 5591af28
 
         loss_val = self.loss_fn(mem, error)
         self.optimizer.zero_grad()
         loss_val.backward()
         self.optimizer.step()
         return self.spk
-
 
 def custom_loss(output_mem, target_tensor):
     num_classes = 10  # Number of classes
@@ -238,7 +222,6 @@
 
     return predicted_class.item()
 
-
 def main():
     mnist_training_data = datasets.MNIST(
         data_path, train=True, download=True, transform=transform
@@ -246,8 +229,8 @@
     mnist_test_data = datasets.MNIST(
         data_path, train=False, download=True, transform=transform)
 
-    mnist_training_data = utils.data_subset(mnist_training_data, 1000)
-    mnist_test_data = utils.data_subset(mnist_test_data, 1000)
+    mnist_training_data = utils.data_subset(mnist_training_data, 10)
+    mnist_test_data = utils.data_subset(mnist_test_data, 10)
 
     # Initialize dataloaders
     train_loader = DataLoader(
@@ -267,7 +250,7 @@
 
     cortical_stack = HierarchicalModel(28 * 28, 100, 100)
 
-    for epoch in range(1):
+    for epoch in range(10):
         progress_bar = tqdm(iter(train_loader), total=len(train_loader))
 
         samples_seen = 0
@@ -283,10 +266,9 @@
 
             # print(data.shape)
             output = []
-            steps = 8
+            steps = 100
             for i in range(steps):
-                spikes = snn.spikegen.rate(data, 1)
-                activations = cortical_stack(spikes.detach(), targets)
+                activations = cortical_stack(snn.spikegen.rate(data, 1), targets)
                 output.append(activations)
             output = torch.stack(output)
             if predict_class_over_time(output, steps) == targets.item():
@@ -295,14 +277,4 @@
 
             progress_bar.set_description(f'Accuracy: {num_correct}/{samples_seen}  {num_correct / samples_seen}')
 
-<<<<<<< HEAD
-
-# cProfile.run("main()")
-
-with torch.autograd.profiler.profile() as prof:
-    main()
-
-print(prof.key_averages().table(sort_by="cpu_time_total", row_limit=100))
-=======
-# main()
->>>>>>> 5591af28
+# main()